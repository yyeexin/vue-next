--- conflicted
+++ resolved
@@ -285,9 +285,7 @@
         isSVG?: boolean
       ): any {
         if (!isMounted) {
-<<<<<<< HEAD
           // 1.使用createVNode函数创建根组件的vnode对象
-=======
           // #5571
           if (__DEV__ && (rootContainer as any).__vue_app__) {
             warn(
@@ -296,7 +294,6 @@
                 ` you need to unmount the previous app by calling \`app.unmount()\` first.`
             )
           }
->>>>>>> 523f6aa3
           const vnode = createVNode(
             rootComponent as ConcreteComponent,
             rootProps
